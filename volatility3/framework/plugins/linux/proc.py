# This file is Copyright 2019 Volatility Foundation and licensed under the Volatility Software License 1.0
# which is available at https://www.volatilityfoundation.org/license/vsl-v1.0
#
"""A module containing a collection of plugins that produce data typically
found in Linux's /proc file system."""

import logging
from typing import Callable, Generator, Type, Optional

from volatility3.framework import renderers, interfaces, exceptions
from volatility3.framework.configuration import requirements
from volatility3.framework.interfaces import plugins
from volatility3.framework.objects import utility
from volatility3.framework.renderers import format_hints
from volatility3.plugins.linux import pslist

vollog = logging.getLogger(__name__)


class Maps(plugins.PluginInterface):
    """Lists all memory maps for all processes."""

    _required_framework_version = (2, 0, 0)
    _version = (1, 0, 0)
    MAXSIZE_DEFAULT = 1024 * 1024 * 1024  # 1 Gb

    @classmethod
    def get_requirements(cls):
        # Since we're calling the plugin, make sure we have the plugin's requirements
        return [
            requirements.ModuleRequirement(
                name="kernel",
                description="Linux kernel",
                architectures=["Intel32", "Intel64"],
            ),
            requirements.PluginRequirement(
                name="pslist", plugin=pslist.PsList, version=(2, 0, 0)
            ),
            requirements.ListRequirement(
                name="pid",
                description="Filter on specific process IDs",
                element_type=int,
                optional=True,
            ),
            requirements.BooleanRequirement(
                name="dump",
                description="Extract listed memory segments",
                default=False,
                optional=True,
            ),
            requirements.ListRequirement(
                name="address",
                description="Process virtual memory addresses to include "
                "(all other VMA sections are excluded). This can be any "
                "virtual address within the VMA section.",
                element_type=int,
                optional=True,
            ),
            requirements.IntRequirement(
                name="maxsize",
                description="Maximum size for dumped VMA sections "
                "(all the bigger sections will be ignored)",
                default=cls.MAXSIZE_DEFAULT,
                optional=True,
            ),
        ]

    @classmethod
    def list_vmas(
        cls,
        task: interfaces.objects.ObjectInterface,
        filter_func: Callable[
            [interfaces.objects.ObjectInterface], bool
        ] = lambda _: True,
    ) -> Generator[interfaces.objects.ObjectInterface, None, None]:
        """Lists the Virtual Memory Areas of a specific process.

        Args:
            task: task object from which to list the vma
            filter_func: Function to take a vma and return False if it should be filtered out

        Returns:
            Yields vmas based on the task and filtered based on the filter function
        """
        if task.mm:
            for vma in task.mm.get_mmap_iter():
                if filter_func(vma):
                    yield vma
                else:
                    vollog.debug(
                        f"Excluded vma at offset {vma.vol.offset:#x} for pid {task.pid} due to filter_func"
                    )
        else:
            vollog.debug(
                f"Excluded pid {task.pid} as there is no mm member. It is likely a kernel thread."
            )

    @classmethod
    def vma_dump(
        cls,
        context: interfaces.context.ContextInterface,
        task: interfaces.objects.ObjectInterface,
        vm_start: int,
        vm_end: int,
        open_method: Type[interfaces.plugins.FileHandlerInterface],
        maxsize: int = MAXSIZE_DEFAULT,
    ) -> Optional[interfaces.plugins.FileHandlerInterface]:
        """Extracts the complete data for VMA as a FileInterface.

        Args:
            context: The context to retrieve required elements (layers, symbol tables) from
            task: an task_struct instance
            vm_start: The start virtual address from the vma to dump
            vm_end: The end virtual address from the vma to dump
            open_method: class to provide context manager for opening the file
            maxsize: Max size of VMA section (default MAXSIZE_DEFAULT)

        Returns:
            An open FileInterface object containing the complete data for the task or None in the case of failure
        """
        pid = task.pid

        try:
            proc_layer_name = task.add_process_layer()
        except exceptions.InvalidAddressException as excp:
            vollog.debug(
                "Process {}: invalid address {} in layer {}".format(
                    pid, excp.invalid_address, excp.layer_name
                )
            )
            return None
        vm_size = vm_end - vm_start

        # check if vm_size is negative, this should never happen.
        if vm_size < 0:
            vollog.warning(
                f"Skip virtual memory dump for pid {pid} between {vm_start:#x}-{vm_end:#x} as {vm_size} is negative."
            )
            return None
        # check if vm_size is larger than the maxsize limit, and therefore is not saved out.
        if maxsize <= vm_size:
            vollog.warning(
                f"Skip virtual memory dump for pid {pid} between {vm_start:#x}-{vm_end:#x} as {vm_size} is larger than maxsize limit of {maxsize}"
            )
            return None
        proc_layer = context.layers[proc_layer_name]
        file_name = f"pid.{pid}.vma.{vm_start:#x}-{vm_end:#x}.dmp"
        try:
            file_handle = open_method(file_name)
            chunk_size = 1024 * 1024 * 10
            offset = vm_start
            while offset < vm_start + vm_size:
                to_read = min(chunk_size, vm_start + vm_size - offset)
                data = proc_layer.read(offset, to_read, pad=True)
                file_handle.write(data)
                offset += to_read
        except Exception as excp:
            vollog.debug(f"Unable to dump virtual memory {file_name}: {excp}")
            return None
        return file_handle

    def _generator(self, tasks):
        # build filter for addresses if required
        address_list = self.config.get("address", None)
        if not address_list:
            # do not filter as no address_list was supplied
            vma_filter_func = lambda _: True
        else:
            # filter for any vm_start that matches the supplied address config
            def vma_filter_function(x: interfaces.objects.ObjectInterface) -> bool:
                addrs_in_vma = [
                    addr for addr in address_list if x.vm_start <= addr <= x.vm_end
                ]

                # if any of the user supplied addresses would fall within this vma return true
                if addrs_in_vma:
                    return True
                else:
                    return False

            vma_filter_func = vma_filter_function
        for task in tasks:
            if not task.mm:
                continue
            name = utility.array_to_string(task.comm)

<<<<<<< HEAD
            for vma in self.list_vmas(task, filter_func=vma_filter_func):
=======
            for vma in task.mm.get_vma_iter():
>>>>>>> e17cb153
                flags = vma.get_protection()
                page_offset = vma.get_page_offset()
                major = 0
                minor = 0
                inode = 0

                if vma.vm_file != 0:
                    dentry = vma.vm_file.get_dentry()
                    if dentry != 0:
                        inode_object = dentry.d_inode
                        major = inode_object.i_sb.major
                        minor = inode_object.i_sb.minor
                        inode = inode_object.i_ino
                path = vma.get_name(self.context, task)

                file_output = "Disabled"
                if self.config["dump"]:
                    file_output = "Error outputting file"
                    try:
                        vm_start = vma.vm_start
                        vm_end = vma.vm_end
                    except AttributeError:
                        vollog.debug(
                            f"Unable to find the vm_start and vm_end for vma at {vma.vol.offset:#x} for pid {task.pid}"
                        )
                        vm_start = None
                        vm_end = None
                    if vm_start and vm_end:
                        # only attempt to dump the memory if we have vm_start and vm_end
                        file_handle = self.vma_dump(
                            self.context,
                            task,
                            vm_start,
                            vm_end,
                            self.open,
                            self.config["maxsize"],
                        )

                        if file_handle:
                            file_handle.close()
                            file_output = file_handle.preferred_filename
                yield (
                    0,
                    (
                        task.pid,
                        name,
                        format_hints.Hex(vma.vm_start),
                        format_hints.Hex(vma.vm_end),
                        flags,
                        format_hints.Hex(page_offset),
                        major,
                        minor,
                        inode,
                        path,
                        file_output,
                    ),
                )

    def run(self):
        filter_func = pslist.PsList.create_pid_filter(self.config.get("pid", None))

        return renderers.TreeGrid(
            [
                ("PID", int),
                ("Process", str),
                ("Start", format_hints.Hex),
                ("End", format_hints.Hex),
                ("Flags", str),
                ("PgOff", format_hints.Hex),
                ("Major", int),
                ("Minor", int),
                ("Inode", int),
                ("File Path", str),
                ("File output", str),
            ],
            self._generator(
                pslist.PsList.list_tasks(
                    self.context, self.config["kernel"], filter_func=filter_func
                )
            ),
        )<|MERGE_RESOLUTION|>--- conflicted
+++ resolved
@@ -83,7 +83,7 @@
             Yields vmas based on the task and filtered based on the filter function
         """
         if task.mm:
-            for vma in task.mm.get_mmap_iter():
+            for vma in task.mm.get_vma_iter():
                 if filter_func(vma):
                     yield vma
                 else:
@@ -184,11 +184,7 @@
                 continue
             name = utility.array_to_string(task.comm)
 
-<<<<<<< HEAD
             for vma in self.list_vmas(task, filter_func=vma_filter_func):
-=======
-            for vma in task.mm.get_vma_iter():
->>>>>>> e17cb153
                 flags = vma.get_protection()
                 page_offset = vma.get_page_offset()
                 major = 0
